from collections import ChainMap, Counter
from collections.abc import Iterable
from contextlib import suppress
import copy
from functools import partial
import sys
import weakref
from weakref import WeakKeyDictionary

from matplotlib.axes import Axes
from matplotlib.container import Container
from matplotlib.figure import Figure
import numpy as np

from . import _pick_info


_default_bindings = dict(
    select=1,
    deselect=3,
    left="shift+left",
    right="shift+right",
    up="shift+up",
    down="shift+down",
    toggle_enabled="e",
    toggle_visible="v",
)
_default_annotation_kwargs = dict(
    textcoords="offset points",
    bbox=dict(
        boxstyle="round,pad=.5",
        fc="yellow",
        alpha=.5,
        ec="k",
    ),
    arrowprops=dict(
        arrowstyle="->",
        connectionstyle="arc3",
        shrinkB=0,
        ec="k",
    ),
)
_default_annotation_positions = [
    dict(position=(-15, 15), ha="right", va="bottom"),
    dict(position=(15, 15), ha="left", va="bottom"),
    dict(position=(15, -15), ha="left", va="top"),
    dict(position=(-15, -15), ha="right", va="top"),
]
_default_highlight_kwargs = dict(
    # Only the kwargs corresponding to properties of the artist will be passed.
    # Line2D.
    color="yellow",
    markeredgecolor="yellow",
    linewidth=3,
    markeredgewidth=3,
    # PathCollection.
    facecolor="yellow",
    edgecolor="yellow",
)


class _MarkedStr(str):
    """A string subclass solely for marking purposes."""


def _get_rounded_intersection_area(bbox_1, bbox_2):
    """Compute the intersection area between two bboxes rounded to 8 digits."""
    # The rounding allows sorting areas without floating point issues.
    bbox = bbox_1.intersection(bbox_1, bbox_2)
    return round(bbox.width * bbox.height, 8) if bbox else 0


def _iter_axes_subartists(ax):
    r"""Yield all child `Artist`\s (*not* `Container`\s) of *ax*."""
    yield from ax.collections
    yield from ax.images
    yield from ax.lines
    yield from ax.patches
    yield from ax.texts


def _is_alive(artist):
    """Check whether *artist* is still present on its parent axes."""
    return bool(artist
                and artist.axes
                and (artist.container in artist.axes.containers
                     if isinstance(artist, _pick_info.ContainerArtist) else
                     artist in _iter_axes_subartists(artist.axes)))


def _reassigned_axes_event(event, ax):
    """Reassign *event* to *ax*."""
    event = copy.copy(event)
    event.xdata, event.ydata = (
        ax.transData.inverted().transform_point((event.x, event.y)))
    return event


class Cursor:
    """
    A cursor for selecting Matplotlib artists.

    Attributes
    ----------
    bindings : dict
        See the *bindings* keyword argument to the constructor.
    annotation_kwargs : dict
        See the *annotation_kwargs* keyword argument to the constructor.
    annotation_positions : dict
        See the *annotation_positions* keyword argument to the constructor.
    highlight_kwargs : dict
        See the *highlight_kwargs* keyword argument to the constructor.
    """

    _keep_alive = WeakKeyDictionary()

    def __init__(self,
                 artists,
                 *,
                 multiple=False,
                 highlight=False,
                 hover=False,
                 bindings=None,
                 annotation_kwargs=None,
                 annotation_positions=None,
                 highlight_kwargs=None):
        """
        Construct a cursor.

        Parameters
        ----------

        artists : List[Artist]
            A list of artists that can be selected by this cursor.

        multiple : bool, optional
            Whether multiple artists can be "on" at the same time (defaults to
            False).

        highlight : bool, optional
            Whether to also highlight the selected artist.  If so,
            "highlighter" artists will be placed as the first item in the
            :attr:`extras` attribute of the `Selection`.

        hover : bool, optional
            Whether to select artists upon hovering instead of by clicking.
            (Hovering over an artist while a button is pressed will not trigger
            a selection; right clicking on an annotation will still remove it.)

        bindings : dict, optional
            A mapping of button and keybindings to actions.  Valid entries are:

            ================ ==================================================
            'select'         mouse button to select an artist
                             (default: 1)
            'deselect'       mouse button to deselect an artist
                             (default: 3)
            'left'           move to the previous point in the selected path,
                             or to the left in the selected image
                             (default: shift+left)
            'right'          move to the next point in the selected path, or to
                             the right in the selected image
                             (default: shift+right)
            'up'             move up in the selected image
                             (default: shift+up)
            'down'           move down in the selected image
                             (default: shift+down)
            'toggle_enabled' toggle whether the cursor is active
                             (default: e)
            'toggle_visible' toggle default cursor visibility and apply it to
                             all cursors (default: v)
            ================ ==================================================

            Missing entries will be set to the defaults.  In order to not
            assign any binding to an action, set it to ``None``.

        annotation_kwargs : dict, optional
            Keyword argments passed to the `annotate
            <matplotlib.axes.Axes.annotate>` call.

        annotation_positions : List[dict], optional
            List of positions tried by the annotation positioning algorithm.

        highlight_kwargs : dict, optional
            Keyword arguments used to create a highlighted artist.
        """

        artists = list(artists)
        # Be careful with GC.
        self._artists = [weakref.ref(artist) for artist in artists]

        for artist in artists:
            type(self)._keep_alive.setdefault(artist, set()).add(self)

        self._multiple = multiple
        self._highlight = highlight

        self._visible = True
        self._enabled = True
        self._selections = []
        self._last_auto_position = None
        self._callbacks = {"add": [], "remove": []}

        connect_pairs = [("key_press_event", self._on_key_press)]
        if hover:
            if multiple:
                raise ValueError("'hover' and 'multiple' are incompatible")
            connect_pairs += [
                ("motion_notify_event", self._hover_handler),
                ("button_press_event", self._hover_handler)]
        else:
            connect_pairs += [
                ("button_press_event", self._nonhover_handler)]
        self._disconnectors = [
            partial(canvas.mpl_disconnect, canvas.mpl_connect(*pair))
            for pair in connect_pairs
            for canvas in {artist.figure.canvas for artist in artists}]

        bindings = dict(ChainMap(bindings if bindings is not None else {},
                                 _default_bindings))
        unknown_bindings = set(bindings) - set(_default_bindings)
        if unknown_bindings:
            raise ValueError("Unknown binding(s): {}".format(
                ", ".join(sorted(unknown_bindings))))
        duplicate_bindings = [
            k for k, v in Counter(list(bindings.values())).items() if v > 1]
        if duplicate_bindings:
            raise ValueError("Duplicate binding(s): {}".format(
                ", ".join(sorted(map(str, duplicate_bindings)))))
        self.bindings = bindings

        self.annotation_kwargs = (
            annotation_kwargs if annotation_kwargs is not None
            else copy.deepcopy(_default_annotation_kwargs))
        self.annotation_positions = (
            annotation_positions if annotation_positions is not None
            else copy.deepcopy(_default_annotation_positions))
        self.highlight_kwargs = (
            highlight_kwargs if highlight_kwargs is not None
            else copy.deepcopy(_default_highlight_kwargs))

    @property
    def artists(self):
        """The tuple of selectable artists."""
        # Work around matplotlib/matplotlib#6982: `cla()` does not clear
        # `.axes`.
        return tuple(filter(_is_alive, (ref() for ref in self._artists)))

    @property
    def enabled(self):
        """Whether clicks are registered for picking and unpicking events."""
        return self._enabled

    @enabled.setter
    def enabled(self, value):
        self._enabled = value

    @property
    def selections(self):
        r"""The tuple of current `Selection`\s."""
        for sel in self._selections:
            if sel.annotation.axes is None:
                raise RuntimeError("Annotation unexpectedly removed; "
                                   "use 'cursor.remove_selection' instead")
        return tuple(self._selections)

    @property
    def visible(self):
        """
        Whether selections are visible by default.

        Setting this property also updates the visibility status of current
        selections.
        """
        return self._visible

    @visible.setter
    def visible(self, value):
        self._visible = value
        for sel in self.selections:
            sel.annotation.set_visible(value)
            sel.annotation.figure.canvas.draw_idle()

    def add_selection(self, pi):
        """
        Create an annotation for a `Selection` and register it.

        Returns a new `Selection`, that has been registered by the `Cursor`,
        with the added annotation set in the :attr:`annotation` field and, if
        applicable, the highlighting artist in the :attr:`extras` field.

        Emits the ``"add"`` event with the new `Selection` as argument.  When
        the event is emitted, the position of the annotation is temporarily
        set to ``(nan, nan)``; if this position is not explicitly set by a
        callback, then a suitable position will be automatically computed.

        Likewise, if the text alignment is not explicitly set but the position
        is, then a suitable alignment will be automatically computed.
        """
        # pi: "pick_info", i.e. an incomplete selection.
        # Pre-fetch the figure and axes, as callbacks may actually unset them.
        figure = pi.artist.figure
        axes = pi.artist.axes
        if axes.get_renderer_cache() is None:
            figure.canvas.draw()  # Needed by draw_artist below anyways.
        renderer = pi.artist.axes.get_renderer_cache()
        ann = pi.artist.axes.annotate(
            _pick_info.get_ann_text(*pi), xy=pi.target,
            xytext=(np.nan, np.nan),
            ha=_MarkedStr("center"), va=_MarkedStr("center"),
            visible=self.visible,
            **self.annotation_kwargs)
        ann.draggable(use_blit=not self._multiple)
        extras = []
        if self._highlight:
            hl = self.add_highlight(*pi)
            if hl:
                extras.append(hl)
        sel = pi._replace(annotation=ann, extras=extras)
        self._selections.append(sel)
        for cb in self._callbacks["add"]:
            cb(sel)

        # Check that `ann.axes` is still set, as callbacks may have removed the
        # annotation.
        if ann.axes and ann.xyann == (np.nan, np.nan):
            fig_bbox = figure.get_window_extent()
            ax_bbox = axes.get_window_extent()
            overlaps = []
            for idx, annotation_position in enumerate(
                    self.annotation_positions):
                ann.set(**annotation_position)
                # Work around matplotlib/matplotlib#7614: position update is
                # missing.
                ann.update_positions(renderer)
                bbox = ann.get_window_extent(renderer)
                overlaps.append(
                    (_get_rounded_intersection_area(fig_bbox, bbox),
                     _get_rounded_intersection_area(ax_bbox, bbox),
                     # Avoid needlessly jumping around by breaking ties using
                     # the last used position as default.
                     idx == self._last_auto_position))
            auto_position = max(range(len(overlaps)), key=overlaps.__getitem__)
            ann.set(**self.annotation_positions[auto_position])
            self._last_auto_position = auto_position
        else:
            if isinstance(ann.get_ha(), _MarkedStr):
                ann.set_ha({-1: "right", 0: "center", 1: "left"}[
                    np.sign(np.nan_to_num(ann.xyann[0]))])
            if isinstance(ann.get_va(), _MarkedStr):
                ann.set_va({-1: "top", 0: "center", 1: "bottom"}[
                    np.sign(np.nan_to_num(ann.xyann[1]))])

        if (extras
                or len(self.selections) > 1 and not self._multiple
                or not figure.canvas.supports_blit):
            # Either:
            #  - there may be more things to draw, or
            #  - annotation removal will make a full redraw necessary, or
            #  - blitting is not (yet) supported.
            figure.canvas.draw_idle()
        elif ann.axes:
            # Fast path, only needed if the annotation has not been immediately
            # removed.
            figure.draw_artist(ann)
            # Explicit argument needed on MacOSX backend.
            figure.canvas.blit(figure.bbox)
        # Removal comes after addition so that the fast blitting path works.
        if not self._multiple:
            for sel in self.selections[:-1]:
                self.remove_selection(sel)
        return sel

    def add_highlight(self, artist, *args, **kwargs):
        """
        Create, add, and return a highlighting artist.

        This method is should be called with an "unpacked" `Selection`,
        possibly with some fields set to None.

        It is up to the caller to register the artist with the proper
        `Selection` (by calling ``sel.extras.append`` on the result of this
        method) in order to ensure cleanup upon deselection.
        """
        hl = _pick_info.make_highlight(
            artist, *args,
            **ChainMap({"highlight_kwargs": self.highlight_kwargs}, kwargs))
        if hl:
            artist.axes.add_artist(hl)
            return hl

    def connect(self, event, func=None):
        """
        Connect a callback to a `Cursor` event; return the callback.
<<<<<<< HEAD

        Two events can be connected to:

        - callbacks connected to the ``"add"`` event are called when a
          `Selection` is added, with that selection as only argument;
        - callbacks connected to the ``"remove"`` event are called when a
          `Selection` is removed, with that selection as only argument.

=======

        Two events can be connected to:

        - callbacks connected to the ``"add"`` event are called when a
          `Selection` is added, with that selection as only argument;
        - callbacks connected to the ``"remove"`` event are called when a
          `Selection` is removed, with that selection as only argument.

>>>>>>> e08db401
        This method can also be used as a decorator::

            @cursor.connect("add")
            def on_add(sel):
                ...

        Examples of callbacks::

            # Change the annotation text and alignment:
            lambda sel: sel.annotation.set(
                text=sel.artist.get_label(),  # or use e.g. sel.target.index
                ha="center", va="bottom")

            # Make label non-draggable:
            lambda sel: sel.draggable(False)
        """
        if event not in self._callbacks:
            raise ValueError("{!r} is not a valid cursor event".format(event))
        if func is None:
            return partial(self.connect, event)
        self._callbacks[event].append(func)
        return func

    def disconnect(self, event, cb):
        """
        Disconnect a previously connected callback.

        If a callback is connected multiple times, only one connection is
        removed.
        """
        try:
            self._callbacks[event].remove(cb)
        except KeyError:
            raise ValueError("{!r} is not a valid cursor event".format(event))
        except ValueError:
            raise ValueError("Callback {} is not registered".format(event))

    def remove(self):
        """
        Remove a cursor.

        Remove all `Selection`\\s, disconnect all callbacks, and allow the
        cursor to be garbage collected.
        """
        for disconnectors in self._disconnectors:
            disconnectors()
        for sel in self.selections:
            self.remove_selection(sel)
        for s in type(self)._keep_alive.values():
            with suppress(KeyError):
                s.remove(self)

    def _nonhover_handler(self, event):
        if event.name == "button_press_event":
            if event.button == self.bindings["select"]:
                self._on_select_button_press(event)
            if event.button == self.bindings["deselect"]:
                self._on_deselect_button_press(event)

    def _hover_handler(self, event):
        if event.name == "motion_notify_event" and event.button is None:
            # Filter away events where the mouse is pressed, in particular to
            # avoid conflicts between hover and draggable.
            self._on_select_button_press(event)
        elif (event.name == "button_press_event"
              and event.button == self.bindings["deselect"]):
            # Still allow removing the annotation by right clicking.
            self._on_deselect_button_press(event)

    def _filter_mouse_event(self, event):
        # Accept the event iff we are enabled, and either
        #   - no other widget is active, and this is not the second click of a
        #     double click (to prevent double selection), or
        #   - another widget is active, and this is a double click (to bypass
        #     the widget lock).
        return (self.enabled
                and event.canvas.widgetlock.locked() == event.dblclick)

    def _on_select_button_press(self, event):
        if not self._filter_mouse_event(event):
            return
        # Work around lack of support for twinned axes.
        per_axes_event = {ax: _reassigned_axes_event(event, ax)
                          for ax in {artist.axes for artist in self.artists}}
        pis = []
        for artist in self.artists:
            if (artist.axes is None  # Removed or figure-level artist.
                    or event.canvas is not artist.figure.canvas
                    or not artist.axes.contains(event)[0]):  # Cropped by axes.
                continue
            pi = _pick_info.compute_pick(artist, per_axes_event[artist.axes])
            if pi and not any((pi.artist, tuple(pi.target))
                              == (other.artist, tuple(other.target))
                              for other in self._selections):
                pis.append(pi)
        if not pis:
            return
        self.add_selection(min(pis, key=lambda pi: pi.dist))

    def _on_deselect_button_press(self, event):
        if not self._filter_mouse_event(event):
            return
        for sel in self.selections[::-1]:  # LIFO.
            ann = sel.annotation
            if event.canvas is not ann.figure.canvas:
                continue
            contained, _ = ann.contains(event)
            if contained:
                self.remove_selection(sel)
                break

    def _on_key_press(self, event):
        if event.key == self.bindings["toggle_enabled"]:
            self.enabled = not self.enabled
        elif event.key == self.bindings["toggle_visible"]:
            self.visible = not self.visible
        try:
            sel = self.selections[-1]
        except IndexError:
            return
        for key in ["left", "right", "up", "down"]:
            if event.key == self.bindings[key]:
                self.remove_selection(sel)
                self.add_selection(_pick_info.move(*sel, key=key))
                break

    def remove_selection(self, sel):
        """Remove a `Selection`."""
        self._selections.remove(sel)
        # <artist>.figure will be unset so we save them first.
        figures = {artist.figure for artist in [sel.annotation] + sel.extras}
        # ValueError is raised if the artist has already been removed.
        with suppress(ValueError):
            sel.annotation.remove()
        for artist in sel.extras:
            with suppress(ValueError):
                artist.remove()
        for cb in self._callbacks["remove"]:
            cb(sel)
        for figure in figures:
            figure.canvas.draw_idle()


def cursor(pickables=None, **kwargs):
    """
    Create a `Cursor` for a list of artists, containers, and axes.

    Parameters
    ----------

    pickables : Optional[List[Union[Artist, Container, Axes, Figure]]]
        All artists and containers in the list or on any of the axes or
        figures passed in the list are selectable by the constructed `Cursor`.
        Defaults to all artists and containers on any of the figures that
        :mod:`~matplotlib.pyplot` is tracking.  Note that the latter will only
        work when relying on pyplot, not when figures are directly instantiated
        (e.g., when manually embedding Matplotlib in a GUI toolkit).

    **kwargs
        Keyword arguments are passed to the `Cursor` constructor.
    """

    if pickables is None:
        # Do not import pyplot ourselves to avoid forcing the backend.
        plt = sys.modules.get("matplotlib.pyplot")
        pickables = [
            plt.figure(num) for num in plt.get_fignums()] if plt else []
    elif (isinstance(pickables, Container)
          or not isinstance(pickables, Iterable)):
        pickables = [pickables]

    def iter_unpack_figures(pickables):
        for entry in pickables:
            if isinstance(entry, Figure):
                yield from entry.axes
            else:
                yield entry

    def iter_unpack_axes(pickables):
        for entry in pickables:
            if isinstance(entry, Axes):
                yield from _iter_axes_subartists(entry)
                containers.extend(entry.containers)
            elif isinstance(entry, Container):
                containers.append(entry)
            else:
                yield entry

    containers = []
    artists = list(iter_unpack_axes(iter_unpack_figures(pickables)))
    for container in containers:
        contained = list(filter(None, container.get_children()))
        for artist in contained:
            with suppress(ValueError):
                artists.remove(artist)
        if contained:
            artists.append(_pick_info.ContainerArtist(container))

    return Cursor(artists, **kwargs)<|MERGE_RESOLUTION|>--- conflicted
+++ resolved
@@ -392,7 +392,6 @@
     def connect(self, event, func=None):
         """
         Connect a callback to a `Cursor` event; return the callback.
-<<<<<<< HEAD
 
         Two events can be connected to:
 
@@ -401,16 +400,6 @@
         - callbacks connected to the ``"remove"`` event are called when a
           `Selection` is removed, with that selection as only argument.
 
-=======
-
-        Two events can be connected to:
-
-        - callbacks connected to the ``"add"`` event are called when a
-          `Selection` is added, with that selection as only argument;
-        - callbacks connected to the ``"remove"`` event are called when a
-          `Selection` is removed, with that selection as only argument.
-
->>>>>>> e08db401
         This method can also be used as a decorator::
 
             @cursor.connect("add")
