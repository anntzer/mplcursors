--- conflicted
+++ resolved
@@ -15,15 +15,6 @@
     'sphinx.ext.viewcode',
     'sphinx_gallery.gen_gallery',
 ]
-<<<<<<< HEAD
-_req_path = Path('../../.doc-requirements.txt')
-needs_extensions = {
-    'sphinx_gallery.gen_gallery':
-    dict(line.split('==') for line in _req_path.read_text().splitlines())[
-        'sphinx-gallery'],
-}
-=======
->>>>>>> 37efcae8
 
 source_suffix = '.rst'
 exclude_patterns = ['_build', 'Thumbs.db', '.DS_Store']
